--- conflicted
+++ resolved
@@ -724,11 +724,8 @@
                     format: textarea
                     description: Task prompt for LLM evaluation - supports placeholders {DOCUMENT_CLASS}, {ATTRIBUTE_NAME}, {ATTRIBUTE_DESCRIPTION}, {EXPECTED_VALUE} and {ACTUAL_VALUE}
                     order: 7
-<<<<<<< HEAD
-          s3Vectors:
-=======
           discovery:
-            order: 5
+            order: 8
             type: object
             sectionLabel: Discovery Configuration
             description: Configuration for document class discovery functionality
@@ -835,9 +832,21 @@
                     description: Sample JSON format for discovery output
                     default: "{\n  \"document_class\": \"Form-1040\",\n  \"document_description\": \"Brief summary of the document\",\n  \"groups\": [\n    {\n      \"name\": \"PersonalInformation\",\n      \"description\": \"Personal information of Tax payer\",\n      \"attributeType\": \"group\",\n      \"groupType\": \"normal\",\n      \"groupAttributes\": [\n        {\n          \"name\": \"FirstName\",\n          \"dataType\": \"string\",\n          \"description\": \"First Name of Taxpayer\"\n        },\n        {\n          \"name\": \"Age\",\n          \"dataType\": \"number\",\n          \"description\": \"Age of Taxpayer\"\n        }\n      ]\n    }\n  ]\n}"
                     order: 0
+          s3Vectors:
+            order: 9
+            type: object
+            sectionLabel: S3 Vectors
+            properties:
+              filterableMetadataKeys:
+                type: array
+                description: "Add up to 6 metadata keys for filtering.  These 2 are always included: document_id, confidence."
+                listLabel: "Filterable metadata keys"
+                itemLabel: "Metadata key"
+                maxItems: 6
+                items:
+                  type: string
           pricing:
->>>>>>> d9c3a10f
-            order: 8
+            order: 10
             type: object
             sectionLabel: S3 Vectors
             properties:
