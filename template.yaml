--- conflicted
+++ resolved
@@ -94,27 +94,7 @@
     AllowedPattern: "^(|^arn:aws:bedrock:[a-z0-9-]+:.+:data-automation-project/.+)$"
     Description: For Pattern-1, provide a Bedrock Data Automation (BDA) project ARN, or leave blank to create a sample project for processing the sample lending package.
 
-<<<<<<< HEAD
-  Pattern1EnableHITL:
-    Type: String
-    AllowedValues:
-      - true
-      - false
-    Default: false
-    Description: Enable Human In The Loop configuration to invoke HITL (SageMaker A2I) if the extraction and classification of BDA is less than configured Confidence Threshold
-
-  ExistingPrivateWorkforceArn:
-    Type: String
-    Default: ""
-    AllowedPattern: "^(|arn:aws:sagemaker:[a-z0-9-]+:[0-9]{12}:workteam/private-crowd/.+)$"
-    Description: >-
-      (Optional) ARN of an existing SageMaker private workforce workteam to use for Human In The Loop (HITL).
-      If provided, the template will use this existing workteam instead of creating a new one.
-      Format: arn:aws:sagemaker:region:account-id:workteam/private-crowd/workteam-name
-      Leave blank to create a new private workteam.
-
-=======
->>>>>>> 62ccd708
+
   Pattern1Configuration:
     Type: String
     Default: "lending-package-sample"
@@ -397,19 +377,6 @@
 
 Rules:
   # Pattern 1 rules
-  ValidateExistingPrivateWorkforceArn:
-    RuleCondition:
-      !And [
-<<<<<<< HEAD
-        !Equals [!Ref Pattern1EnableHITL, "true"],
-=======
-        !Equals [!Ref EnableHITL, "true"],
->>>>>>> 62ccd708
-        !Not [!Equals [!Ref ExistingPrivateWorkforceArn, ""]]
-      ]
-    Assertions:
-      - Assert: !Not [!Equals [!Ref ExistingPrivateWorkforceArn, ""]]
-        AssertDescription: ExistingPrivateWorkforceArn must be a valid ARN when provided and HITL is enabled.
 
   Pattern3UDOPModelArtifactPath:
     RuleCondition:
@@ -446,19 +413,6 @@
       !Equals [!Ref Pattern1BDAProjectArn, ""]
     ]
   HasGuardrailConfig: !And [!Not [!Equals [!Ref BedrockGuardrailId, ""]], !Not [!Equals [!Ref BedrockGuardrailVersion, ""]]]
-  
-  # HITL and Private Workforce conditions
-<<<<<<< HEAD
-  IsPattern1HITLEnabled: !And [!Condition IsPattern1, !Equals [!Ref Pattern1EnableHITL, "true"]]
-  ShouldCreatePrivateWorkteam: !And [!Condition IsPattern1HITLEnabled, !Equals [!Ref ExistingPrivateWorkforceArn, ""]]
-  ShouldUseExistingPrivateWorkteam: !And [!Condition IsPattern1HITLEnabled, !Not [!Equals [!Ref ExistingPrivateWorkforceArn, ""]]]
-=======
-  IsHITLEnabled: !Equals [!Ref EnableHITL, "true"]
-  IsPattern1HITLEnabled: !And [!Condition IsPattern1, !Condition IsHITLEnabled]
-  IsPattern2HITLEnabled: !And [!Condition IsPattern2, !Condition IsHITLEnabled]
-  ShouldCreatePrivateWorkteam: !And [!Condition IsHITLEnabled, !Equals [!Ref ExistingPrivateWorkforceArn, ""]]
-  ShouldUseExistingPrivateWorkteam: !And [!Condition IsHITLEnabled, !Not [!Equals [!Ref ExistingPrivateWorkforceArn, ""]]]
->>>>>>> 62ccd708
 
   # General rules
   ShouldAllowSignUpEmailDomain:
@@ -506,14 +460,14 @@
           - Pattern3Configuration
           - Pattern3UDOPModelArtifactPath
       - Label:
-<<<<<<< HEAD
-=======
-          default: "HITL (A2I) Configuration"
+          default: "Summarization"
         Parameters:
-          - EnableHITL
-          - ExistingPrivateWorkforceArn
+          - IsSummarizationEnabled
       - Label:
->>>>>>> 62ccd708
+          default: "Assessment / Confidence Scoring"
+        Parameters:
+          - IsAssessmentEnabled
+      - Label:
           default: "Evaluation"
         Parameters:
           - EvaluationBaselineBucketName
@@ -573,17 +527,6 @@
         default: "Pattern2 - Custom Extraction Model ARN"
       Pattern1Configuration:
         default: "Pattern1 - Configuration Preset"
-<<<<<<< HEAD
-      Pattern1EnableHITL:
-        default: "Pattern1 - Enable Human In The Loop"
-      ExistingPrivateWorkforceArn:
-        default: "Pattern1 - Existing Private Workforce ARN"
-=======
-      EnableHITL:
-        default: "Enable Human In The Loop"
-      ExistingPrivateWorkforceArn:
-        default: "Existing Private Workforce ARN"
->>>>>>> 62ccd708
       Pattern2Configuration:
         default: "Pattern2 - Configuration Preset"
       Pattern3UDOPModelArtifactPath:
@@ -888,24 +831,8 @@
         ConfigurationTable: !Ref ConfigurationTable
         AppSyncApiUrl: !GetAtt GraphQLApi.GraphQLUrl
         AppSyncApiArn: !GetAtt GraphQLApi.Arn
-<<<<<<< HEAD
-        EnableHITL: !Ref Pattern1EnableHITL
-=======
-        EnableHITL: !Ref EnableHITL
->>>>>>> 62ccd708
-        ConfigurationDefaultS3Uri: !Sub 
-          - "s3://${ConfigurationBucket}/config_library/pattern-1/${ConfigPath}/config.yaml"
-          - ConfigPath: !FindInMap [Pattern1ConfigurationMap, !Ref Pattern1Configuration, ConfigPath]
+        ConfigurationDefaultS3Uri: !Sub "s3://${ConfigurationBucket}/config_library/pattern-1/${Pattern1Configuration}/config.yaml"
         ConfigLibraryHash: "<CONFIG_LIBRARY_HASH_TOKEN>"
-        PermissionsBoundaryArn: !Ref PermissionsBoundaryArn
-        SageMakerA2IReviewPortalURL: !If
-<<<<<<< HEAD
-          - IsPattern1HITLEnabled
-=======
-          - IsHITLEnabled
->>>>>>> 62ccd708
-          - !GetAtt WorkforceURLResource.PortalURL
-          - ""
 
   PATTERN2STACK:
     DependsOn:
@@ -939,15 +866,6 @@
           - "s3://${ConfigurationBucket}/config_library/pattern-2/${ConfigPath}/config.yaml"
           - ConfigPath: !FindInMap [Pattern2ConfigurationMap, !Ref Pattern2Configuration, ConfigPath]
         ConfigLibraryHash: "<CONFIG_LIBRARY_HASH_TOKEN>"
-<<<<<<< HEAD
-=======
-        EnableHITL: !Ref EnableHITL
-        SageMakerA2IReviewPortalURL: !If
-          - IsHITLEnabled
-          - !GetAtt WorkforceURLResource.PortalURL
-          - ""
->>>>>>> 62ccd708
-        PermissionsBoundaryArn: !Ref PermissionsBoundaryArn
 
   PATTERN3STACK:
     DependsOn:
@@ -980,15 +898,6 @@
           - "s3://${ConfigurationBucket}/config_library/pattern-3/${ConfigPath}/config.yaml"
           - ConfigPath: !FindInMap [Pattern3ConfigurationMap, !Ref Pattern3Configuration, ConfigPath]
         ConfigLibraryHash: "<CONFIG_LIBRARY_HASH_TOKEN>"
-<<<<<<< HEAD
-=======
-        EnableHITL: !Ref EnableHITL
-        SageMakerA2IReviewPortalURL: !If
-          - IsHITLEnabled
-          - !GetAtt WorkforceURLResource.PortalURL
-          - ""
->>>>>>> 62ccd708
-        PermissionsBoundaryArn: !Ref PermissionsBoundaryArn
 
   ##########################################################################
   # Encryption key
@@ -3445,23 +3354,12 @@
     Type: AWS::Logs::LogGroup
     Properties:
       KmsKeyId: !GetAtt CustomerManagedEncryptionKey.Arn
-<<<<<<< HEAD
   ##########################################################################
   # Agent resources for text-to-agent feature
   ##########################################################################
 
   # DynamoDB table for agent job tracking
   AgentTable:
-=======
-      RetentionInDays: !Ref LogRetentionDays
-
-  ##########################################################################
-  # Analytics resources for text-to-analytics feature
-  ##########################################################################
-
-  # DynamoDB table for analytics job tracking
-  AnalyticsTable:
->>>>>>> 62ccd708
     Type: AWS::DynamoDB::Table
     Properties:
       PointInTimeRecoverySpecification:
@@ -3485,13 +3383,8 @@
         SSEType: KMS
         KMSMasterKeyId: !Ref CustomerManagedEncryptionKey
 
-<<<<<<< HEAD
   # Lambda function for agent request handler
   AgentRequestHandlerFunction:
-=======
-  # Lambda function for analytics request handler
-  AnalyticsRequestHandlerFunction:
->>>>>>> 62ccd708
     Type: AWS::Serverless::Function
     Metadata:
       cfn_nag:
@@ -3500,28 +3393,18 @@
             reason: "Function does not require VPC access as it only interacts with AWS services via APIs"
           - id: W92
             reason: "Function does not require reserved concurrency as it scales based on demand"
-<<<<<<< HEAD
     # checkov:skip=CKV_AWS_116: "DLQ not required for agent request handler as it's invoked synchronously via AppSync and errors are handled by the caller"
-=======
-    # checkov:skip=CKV_AWS_116: "DLQ not required for analytics request handler as it's invoked synchronously via AppSync and errors are handled by the caller"
->>>>>>> 62ccd708
     # checkov:skip=CKV_AWS_117: "Function does not require VPC access as it only interacts with AWS services via APIs"
     # checkov:skip=CKV_AWS_115: "Function does not require reserved concurrency as it scales based on demand"
     # checkov:skip=CKV_AWS_173: "Environment variables do not contain sensitive data - only configuration values like feature flags and non-sensitive settings"
     Properties:
-<<<<<<< HEAD
       CodeUri: src/lambda/agent_request_handler/
-=======
-      PermissionsBoundary: !If [HasPermissionsBoundary, !Ref PermissionsBoundaryArn, !Ref AWS::NoValue]
-      CodeUri: src/lambda/analytics_request_handler/
->>>>>>> 62ccd708
       Handler: index.handler
       Runtime: python3.12
       Timeout: 30
       Environment:
         Variables:
           LOG_LEVEL: !Ref LogLevel
-<<<<<<< HEAD
           AGENT_TABLE: !Ref AgentTable
           AGENT_PROCESSOR_FUNCTION: !Ref AgentProcessorFunction
           DATA_RETENTION_DAYS: !Ref DataRetentionInDays
@@ -3532,18 +3415,6 @@
             TableName: !Ref AgentTable
         - LambdaInvokePolicy:
             FunctionName: !Ref AgentProcessorFunction
-=======
-          ANALYTICS_TABLE: !Ref AnalyticsTable
-          ANALYTICS_PROCESSOR_FUNCTION: !Ref AnalyticsProcessorFunction
-          DATA_RETENTION_DAYS: !Ref DataRetentionInDays
-      LoggingConfig:
-        LogGroup: !Ref AnalyticsRequestHandlerLogGroup
-      Policies:
-        - DynamoDBCrudPolicy:
-            TableName: !Ref AnalyticsTable
-        - LambdaInvokePolicy:
-            FunctionName: !Ref AnalyticsProcessorFunction
->>>>>>> 62ccd708
         - Statement:
             - Effect: Allow
               Action:
@@ -3554,507 +3425,13 @@
                 - kms:DescribeKey
               Resource: !GetAtt CustomerManagedEncryptionKey.Arn
 
-<<<<<<< HEAD
   AgentRequestHandlerLogGroup:
-=======
-  AnalyticsRequestHandlerLogGroup:
->>>>>>> 62ccd708
     Type: AWS::Logs::LogGroup
     Properties:
       KmsKeyId: !GetAtt CustomerManagedEncryptionKey.Arn
       RetentionInDays: !Ref LogRetentionDays
 
-<<<<<<< HEAD
-  # Lambda function for agent processor
-  AgentProcessorFunction:
-=======
-  # Lambda function for analytics processor
-  AnalyticsProcessorFunction:
->>>>>>> 62ccd708
-    Type: AWS::Serverless::Function
-    Metadata:
-      cfn_nag:
-        rules_to_suppress:
-          - id: W89
-            reason: "Function does not require VPC access as it only interacts with AWS services via APIs"
-          - id: W92
-            reason: "Function does not require reserved concurrency as it scales based on demand"
-<<<<<<< HEAD
-    # checkov:skip=CKV_AWS_116: "DLQ not required for agent processor as it's invoked asynchronously by request handler with error handling and job status tracking in DynamoDB"
-=======
-    # checkov:skip=CKV_AWS_116: "DLQ not required for analytics processor as it's invoked asynchronously by request handler with error handling and job status tracking in DynamoDB"
->>>>>>> 62ccd708
-    # checkov:skip=CKV_AWS_117: "Function does not require VPC access as it only interacts with AWS services via APIs"
-    # checkov:skip=CKV_AWS_115: "Function does not require reserved concurrency as it scales based on demand"
-    # checkov:skip=CKV_AWS_173: "Environment variables do not contain sensitive data - only configuration values like feature flags and non-sensitive settings"
-    Properties:
-      PermissionsBoundary: !If [HasPermissionsBoundary, !Ref PermissionsBoundaryArn, !Ref AWS::NoValue]
-<<<<<<< HEAD
-      CodeUri: src/lambda/agent_processor/
-=======
-      CodeUri: src/lambda/analytics_processor/
->>>>>>> 62ccd708
-      Handler: index.handler
-      Runtime: python3.12
-      Timeout: 900
-      MemorySize: 1024
-      Environment:
-        Variables:
-          LOG_LEVEL: !Ref LogLevel
-          STRANDS_LOG_LEVEL: !Ref LogLevel
-<<<<<<< HEAD
-          AGENT_TABLE: !Ref AgentTable
-=======
-          ANALYTICS_TABLE: !Ref AnalyticsTable
->>>>>>> 62ccd708
-          APPSYNC_API_URL: !GetAtt GraphQLApi.GraphQLUrl
-          ATHENA_DATABASE: !Ref ReportingDatabase
-          ATHENA_OUTPUT_LOCATION: !Sub 
-            - "s3://${Bucket}/athena-results/"
-            - Bucket: !If
-                - ShouldCreateReportingBucket
-                - !Ref ReportingBucket
-                - !Ref ReportingBucketName
-          DOCUMENT_ANALYSIS_AGENT_MODEL_ID: !Ref DocumentAnalysisAgentModelId
-      LoggingConfig:
-<<<<<<< HEAD
-        LogGroup: !Ref AgentProcessorLogGroup
-      Policies:
-        - DynamoDBCrudPolicy:
-            TableName: !Ref AgentTable
-=======
-        LogGroup: !Ref AnalyticsProcessorLogGroup
-      Policies:
-        - DynamoDBCrudPolicy:
-            TableName: !Ref AnalyticsTable
->>>>>>> 62ccd708
-        - S3CrudPolicy:
-            BucketName: !If
-              - ShouldCreateReportingBucket
-              - !Ref ReportingBucket
-              - !Ref ReportingBucketName
-        - Statement:
-            - Effect: Allow
-              Action:
-                - athena:StartQueryExecution
-                - athena:GetQueryExecution
-                - athena:GetQueryResults
-              Resource: 
-                - !Sub "arn:aws:athena:${AWS::Region}:${AWS::AccountId}:workgroup/primary"
-                - !Sub "arn:aws:athena:${AWS::Region}:${AWS::AccountId}:datacatalog/*"
-            - Effect: Allow
-              Action:
-                - glue:GetTable
-                - glue:GetTables
-                - glue:GetDatabase
-                - glue:GetDatabases
-                - glue:GetPartitions
-              Resource: 
-                - !Sub "arn:aws:glue:${AWS::Region}:${AWS::AccountId}:catalog"
-                - !Sub "arn:aws:glue:${AWS::Region}:${AWS::AccountId}:database/${ReportingDatabase}"
-                - !Sub "arn:aws:glue:${AWS::Region}:${AWS::AccountId}:table/${ReportingDatabase}/*"
-            - Effect: Allow
-              Action:
-                - bedrock:InvokeModel
-                - bedrock:InvokeModelWithResponseStream
-              Resource: 
-                - !Sub "arn:aws:bedrock:*::foundation-model/*"
-                - !Sub "arn:aws:bedrock:${AWS::Region}:${AWS::AccountId}:inference-profile/*"
-            - Effect: Allow
-              Action:
-                - appsync:GraphQL
-              Resource:
-                - !Sub "${GraphQLApi.Arn}/types/Mutation/*"
-            - Effect: Allow
-              Action:
-                - kms:Encrypt
-                - kms:Decrypt
-                - kms:ReEncrypt*
-                - kms:GenerateDataKey*
-                - kms:DescribeKey
-              Resource: !GetAtt CustomerManagedEncryptionKey.Arn
-            - Effect: Allow
-              Action:
-                - bedrock-agentcore:StartCodeInterpreterSession
-                - bedrock-agentcore:StopCodeInterpreterSession
-                - bedrock-agentcore:InvokeCodeInterpreter
-                - bedrock-agentcore:GetCodeInterpreterSession
-                - bedrock-agentcore:ListCodeInterpreterSessions
-              Resource: 
-                - !Sub "arn:aws:bedrock-agentcore:*:aws:code-interpreter/*"
-<<<<<<< HEAD
-            - Effect: Allow
-              Action:
-                - secretsmanager:GetSecretValue
-              Resource: 
-                - !Sub "arn:aws:secretsmanager:${AWS::Region}:${AWS::AccountId}:secret:idp/external-mcp-agent/credentials-*"
-
-  AgentProcessorLogGroup:
-=======
-
-  AnalyticsProcessorLogGroup:
->>>>>>> 62ccd708
-    Type: AWS::Logs::LogGroup
-    Properties:
-      KmsKeyId: !GetAtt CustomerManagedEncryptionKey.Arn
-      RetentionInDays: !Ref LogRetentionDays
-
-<<<<<<< HEAD
-  # Lambda function for listing available agents
-  ListAvailableAgentsFunction:
-    Type: AWS::Serverless::Function
-    Metadata:
-      cfn_nag:
-        rules_to_suppress:
-          - id: W89
-            reason: "Function does not require VPC access as it only interacts with local agent factory"
-          - id: W92
-            reason: "Function does not require reserved concurrency as it scales based on demand"
-    # checkov:skip=CKV_AWS_116: "DLQ not required for AppSync resolver function"
-    # checkov:skip=CKV_AWS_117: "Function does not require VPC access as it only interacts with local agent factory"
-    # checkov:skip=CKV_AWS_115: "Function does not require reserved concurrency as it scales based on demand"
-    # checkov:skip=CKV_AWS_173: "Environment variables do not contain sensitive data - only configuration values like feature flags and non-sensitive settings"
-    Properties:
-      PermissionsBoundary: !If [HasPermissionsBoundary, !Ref PermissionsBoundaryArn, !Ref AWS::NoValue]
-      CodeUri: src/lambda/list_available_agents/
-      Handler: index.handler
-      Runtime: python3.12
-      Timeout: 30
-      Environment:
-        Variables:
-          LOG_LEVEL: !Ref LogLevel
-      Policies:
-        - Version: '2012-10-17'
-          Statement:
-            - Effect: Allow
-              Action:
-                - secretsmanager:GetSecretValue
-              Resource: 
-                - !Sub "arn:aws:secretsmanager:${AWS::Region}:${AWS::AccountId}:secret:idp/external-mcp-agent/credentials-*"
-      LoggingConfig:
-        LogGroup: !Ref ListAvailableAgentsLogGroup
-
-  ListAvailableAgentsLogGroup:
-    Type: AWS::Logs::LogGroup
-    Properties:
-      KmsKeyId: !GetAtt CustomerManagedEncryptionKey.Arn
-      RetentionInDays: !Ref LogRetentionDays
-
-  # AppSync resolver for listing available agents
-  ListAvailableAgentsResolver:
-    Type: AWS::AppSync::Resolver
-    DependsOn: GraphQLSchema
-    Properties:
-      ApiId: !GetAtt GraphQLApi.ApiId
-      TypeName: Query
-      FieldName: listAvailableAgents
-      DataSourceName: !GetAtt ListAvailableAgentsDataSource.Name
-
-  ListAvailableAgentsDataSource:
-    Type: AWS::AppSync::DataSource
-    Properties:
-      ApiId: !GetAtt GraphQLApi.ApiId
-      Name: ListAvailableAgentsDataSource
-      Description: Lambda function for listing available agents
-      Type: AWS_LAMBDA
-      ServiceRoleArn: !GetAtt AppSyncServiceRole.Arn
-      LambdaConfig:
-        LambdaFunctionArn: !GetAtt ListAvailableAgentsFunction.Arn
-
-  # AppSync resolvers for agent operations
-  SubmitAgentQueryResolver:
-=======
-  # AppSync resolvers for analytics operations
-  SubmitAnalyticsQueryResolver:
->>>>>>> 62ccd708
-    Type: AWS::AppSync::Resolver
-    DependsOn: GraphQLSchema
-    Properties:
-      ApiId: !GetAtt GraphQLApi.ApiId
-      TypeName: Query
-<<<<<<< HEAD
-      FieldName: submitAgentQuery
-      DataSourceName: !GetAtt AgentRequestHandlerDataSource.Name
-
-  AgentRequestHandlerDataSource:
-    Type: AWS::AppSync::DataSource
-    Properties:
-      ApiId: !GetAtt GraphQLApi.ApiId
-      Name: AgentRequestHandlerDataSource
-      Description: Lambda function for handling agent query requests
-      Type: AWS_LAMBDA
-      ServiceRoleArn: !GetAtt AppSyncServiceRole.Arn
-      LambdaConfig:
-        LambdaFunctionArn: !GetAtt AgentRequestHandlerFunction.Arn
-
-  GetAgentJobStatusResolver:
-=======
-      FieldName: submitAnalyticsQuery
-      DataSourceName: !GetAtt AnalyticsRequestHandlerDataSource.Name
-
-  AnalyticsRequestHandlerDataSource:
-    Type: AWS::AppSync::DataSource
-    Properties:
-      ApiId: !GetAtt GraphQLApi.ApiId
-      Name: AnalyticsRequestHandlerDataSource
-      Description: Lambda function for handling analytics query requests
-      Type: AWS_LAMBDA
-      ServiceRoleArn: !GetAtt AppSyncServiceRole.Arn
-      LambdaConfig:
-        LambdaFunctionArn: !GetAtt AnalyticsRequestHandlerFunction.Arn
-
-  GetAnalyticsJobStatusResolver:
->>>>>>> 62ccd708
-    Type: AWS::AppSync::Resolver
-    DependsOn: GraphQLSchema
-    Properties:
-      ApiId: !GetAtt GraphQLApi.ApiId
-      TypeName: Query
-<<<<<<< HEAD
-      FieldName: getAgentJobStatus
-      DataSourceName: !GetAtt AgentTableDataSource.Name
-=======
-      FieldName: getAnalyticsJobStatus
-      DataSourceName: !GetAtt AnalyticsTableDataSource.Name
->>>>>>> 62ccd708
-      RequestMappingTemplate: |
-        #set($userId = $context.identity.username)
-        #if(!$userId)
-          #set($userId = $context.identity.sub)
-        #end
-        #if(!$userId)
-          #set($userId = "anonymous")
-        #end
-        {
-          "version": "2018-05-29",
-          "operation": "GetItem",
-          "key": {
-<<<<<<< HEAD
-            "PK": $util.dynamodb.toDynamoDBJson("agent#${userId}"),
-=======
-            "PK": $util.dynamodb.toDynamoDBJson("analytics#${userId}"),
->>>>>>> 62ccd708
-            "SK": $util.dynamodb.toDynamoDBJson($ctx.args.jobId)
-          }
-        }
-      ResponseMappingTemplate: |
-        #if(!$ctx.result)
-          null
-        #else
-          {
-            "jobId": $util.toJson($ctx.result.SK),
-            "status": $util.toJson($ctx.result.status),
-            "query": $util.toJson($ctx.result.query),
-<<<<<<< HEAD
-            "agentIds": $util.toJson($ctx.result.agentIds),
-=======
->>>>>>> 62ccd708
-            "createdAt": $util.toJson($ctx.result.createdAt),
-            "completedAt": $util.toJson($ctx.result.completedAt),
-            "result": $util.toJson($ctx.result.result),
-            "error": $util.toJson($ctx.result.error),
-            "agent_messages": $util.toJson($ctx.result.agent_messages)
-          }
-        #end
-
-<<<<<<< HEAD
-  ListAgentJobsResolver:
-=======
-  ListAnalyticsJobsResolver:
->>>>>>> 62ccd708
-    Type: AWS::AppSync::Resolver
-    DependsOn: GraphQLSchema
-    Properties:
-      ApiId: !GetAtt GraphQLApi.ApiId
-      TypeName: Query
-<<<<<<< HEAD
-      FieldName: listAgentJobs
-      DataSourceName: !GetAtt AgentTableDataSource.Name
-=======
-      FieldName: listAnalyticsJobs
-      DataSourceName: !GetAtt AnalyticsTableDataSource.Name
->>>>>>> 62ccd708
-      RequestMappingTemplate: |
-        #set($userId = $context.identity.username)
-        #if(!$userId)
-          #set($userId = $context.identity.sub)
-        #end
-        #if(!$userId)
-          #set($userId = "anonymous")
-        #end
-        {
-          "version": "2018-05-29",
-          "operation": "Query",
-          "query": {
-            "expression": "PK = :pk",
-            "expressionValues": {
-<<<<<<< HEAD
-              ":pk": $util.dynamodb.toDynamoDBJson("agent#${userId}")
-=======
-              ":pk": $util.dynamodb.toDynamoDBJson("analytics#${userId}")
->>>>>>> 62ccd708
-            }
-          },
-          #if($ctx.args.limit)
-            "limit": $ctx.args.limit,
-          #end
-          #if($ctx.args.nextToken)
-            "nextToken": "$ctx.args.nextToken",
-          #end
-          "scanIndexForward": false
-        }
-      ResponseMappingTemplate: |
-        {
-          "items": [
-            #foreach($item in $ctx.result.items)
-              {
-                "jobId": $util.toJson($item.SK),
-                "status": $util.toJson($item.status),
-                "query": $util.toJson($item.query),
-<<<<<<< HEAD
-                "agentIds": $util.toJson($item.agentIds),
-=======
->>>>>>> 62ccd708
-                "createdAt": $util.toJson($item.createdAt),
-                "completedAt": $util.toJson($item.completedAt),
-                "result": $util.toJson($item.result),
-                "error": $util.toJson($item.error)
-              }#if($foreach.hasNext),#end
-            #end
-          ],
-          "nextToken": $util.toJson($ctx.result.nextToken)
-        }
-
-<<<<<<< HEAD
-  UpdateAgentJobStatusResolver:
-=======
-  UpdateAnalyticsJobStatusResolver:
->>>>>>> 62ccd708
-    Type: AWS::AppSync::Resolver
-    DependsOn: GraphQLSchema
-    Properties:
-      ApiId: !GetAtt GraphQLApi.ApiId
-      TypeName: Mutation
-<<<<<<< HEAD
-      FieldName: updateAgentJobStatus
-      DataSourceName: !GetAtt AgentTableDataSource.Name
-=======
-      FieldName: updateAnalyticsJobStatus
-      DataSourceName: !GetAtt AnalyticsTableDataSource.Name
->>>>>>> 62ccd708
-      RequestMappingTemplate: |-
-        #set($userId = $ctx.args.userId)
-        #set($expNames = {})
-        #set($expValues = {})
-        
-        ## Set status (required)
-        $util.qr($expNames.put("#status", "status"))
-        $util.qr($expValues.put(":status", $util.dynamodb.toDynamoDB($ctx.args.status)))
-        #set($updateExpression = "SET #status = :status")
-        
-        ## Set result (optional)
-        #if($ctx.args.result)
-          $util.qr($expNames.put("#result", "result"))
-          $util.qr($expValues.put(":result", $util.dynamodb.toDynamoDB($ctx.args.result)))
-          #set($updateExpression = "${updateExpression}, #result = :result")
-        #end
-        
-        ## Set completedAt to current timestamp when status is COMPLETED or FAILED
-        #if($ctx.args.status == "COMPLETED" || $ctx.args.status == "FAILED")
-          $util.qr($expNames.put("#completedAt", "completedAt"))
-          $util.qr($expValues.put(":completedAt", $util.dynamodb.toDynamoDB($util.time.nowISO8601())))
-          #set($updateExpression = "${updateExpression}, #completedAt = :completedAt")
-        #end
-        
-        {
-          "version": "2018-05-29",
-          "operation": "UpdateItem",
-          "key": {
-<<<<<<< HEAD
-            "PK": $util.dynamodb.toDynamoDBJson("agent#${userId}"),
-=======
-            "PK": $util.dynamodb.toDynamoDBJson("analytics#${userId}"),
->>>>>>> 62ccd708
-            "SK": $util.dynamodb.toDynamoDBJson($ctx.args.jobId)
-          },
-          "update": {
-            "expression": "$updateExpression",
-            "expressionNames": $utils.toJson($expNames),
-            "expressionValues": $utils.toJson($expValues)
-          }
-        }
-      ResponseMappingTemplate: |-
-        true
-
-<<<<<<< HEAD
-  DeleteAgentJobResolver:
-=======
-  DeleteAnalyticsJobResolver:
->>>>>>> 62ccd708
-    Type: AWS::AppSync::Resolver
-    DependsOn: GraphQLSchema
-    Properties:
-      ApiId: !GetAtt GraphQLApi.ApiId
-      TypeName: Mutation
-<<<<<<< HEAD
-      FieldName: deleteAgentJob
-      DataSourceName: !GetAtt AgentTableDataSource.Name
-=======
-      FieldName: deleteAnalyticsJob
-      DataSourceName: !GetAtt AnalyticsTableDataSource.Name
->>>>>>> 62ccd708
-      RequestMappingTemplate: |-
-        #set($userId = $context.identity.username)
-        #if(!$userId)
-          #set($userId = $context.identity.sub)
-        #end
-        #if(!$userId)
-          #set($userId = "anonymous")
-        #end
-        {
-          "version": "2018-05-29",
-          "operation": "DeleteItem",
-          "key": {
-<<<<<<< HEAD
-            "PK": $util.dynamodb.toDynamoDBJson("agent#${userId}"),
-=======
-            "PK": $util.dynamodb.toDynamoDBJson("analytics#${userId}"),
->>>>>>> 62ccd708
-            "SK": $util.dynamodb.toDynamoDBJson($ctx.args.jobId)
-          }
-        }
-      ResponseMappingTemplate: |-
-        #if($ctx.error)
-          $util.error($ctx.error.message, $ctx.error.type)
-        #else
-          true
-        #end
-
-<<<<<<< HEAD
-  AgentTableDataSource:
-    Type: AWS::AppSync::DataSource
-    Properties:
-      ApiId: !GetAtt GraphQLApi.ApiId
-      Name: AgentTableDataSource
-      Description: DynamoDB table for agent job tracking
-      Type: AMAZON_DYNAMODB
-      ServiceRoleArn: !GetAtt AppSyncServiceRole.Arn
-      DynamoDBConfig:
-        TableName: !Ref AgentTable
-=======
-  AnalyticsTableDataSource:
-    Type: AWS::AppSync::DataSource
-    Properties:
-      ApiId: !GetAtt GraphQLApi.ApiId
-      Name: AnalyticsTableDataSource
-      Description: DynamoDB table for analytics job tracking
-      Type: AMAZON_DYNAMODB
-      ServiceRoleArn: !GetAtt AppSyncServiceRole.Arn
-      DynamoDBConfig:
-        TableName: !Ref AnalyticsTable
->>>>>>> 62ccd708
-        AwsRegion: !Ref AWS::Region
-        
+
   ##########################################################################
   # Cognoito user authentication for AppSync API and WebUI 
   ##########################################################################
@@ -4383,398 +3760,6 @@
       SourceArn: !GetAtt UserPool.Arn
 
   ##########################################################################
-  # HITL resource deployment (SageMaker A2I)
-  ##########################################################################
-
-  # Cognito user pool client with generate secret as true (HITL)
-  UserPoolClienta2i:
-    Type: AWS::Cognito::UserPoolClient
-<<<<<<< HEAD
-    Condition: IsPattern1HITLEnabled
-=======
-    Condition: IsHITLEnabled
->>>>>>> 62ccd708
-    Properties:
-      ClientName:
-        Fn::Sub: ${AWS::StackName}-A2I-Client
-      GenerateSecret: true
-      UserPoolId: 
-        Ref: UserPool
-
-  #SageMaker A2I (HITL) Labelling workforce Private Work Team
-  PrivateWorkteam:
-    Type: AWS::SageMaker::Workteam
-    Condition: ShouldCreatePrivateWorkteam
-    Properties:
-      WorkteamName: 
-        Fn::Sub: ${AWS::StackName}-Private-WorkTeam
-      Description: "Private workteam for working on A2I tasks"
-      MemberDefinitions:
-        - CognitoMemberDefinition:
-            CognitoUserPool: 
-              Ref: UserPool
-            CognitoUserGroup: 
-              Ref: AdminGroup
-            CognitoClientId: 
-              Ref: UserPoolClienta2i
-  
-  # Cognito Client Update with lambda function to resolve circular dependency with SageMaker A2I resources
-  CognitoClientUpdaterRole:
-    Type: AWS::IAM::Role
-    Condition: ShouldCreatePrivateWorkteam
-    Metadata:
-      cfn_nag:
-        rules_to_suppress:
-          - id: W11
-            reason: "Write access required for Cognito client updates and SageMaker workteam integration - resource constraints not applicable for these service operations"
-    # checkov:skip=CKV_AWS_111: "Write access required for Cognito client updates and SageMaker workteam integration"
-    Properties:
-      AssumeRolePolicyDocument:
-        Version: '2012-10-17'
-        Statement:
-          - Effect: Allow
-            Principal:
-              Service: lambda.amazonaws.com
-            Action: sts:AssumeRole
-      ManagedPolicyArns:
-        - arn:aws:iam::aws:policy/service-role/AWSLambdaBasicExecutionRole
-      PermissionsBoundary: !If [HasPermissionsBoundary, !Ref PermissionsBoundaryArn, !Ref AWS::NoValue]
-      Policies:
-        - PolicyName: CognitoClientUpdaterPolicy
-          PolicyDocument:
-            Version: '2012-10-17'
-            Statement:
-              - Effect: Allow
-                Action:
-                  - cognito-idp:UpdateUserPoolClient
-                  - cognito-idp:DescribeUserPoolClient
-                  - sagemaker:DescribeWorkteam
-                Resource: '*'
-
-  CognitoClientUpdaterFunctionLogGroup:
-    Type: AWS::Logs::LogGroup
-    Condition: ShouldCreatePrivateWorkteam
-    Properties:
-      KmsKeyId: !GetAtt CustomerManagedEncryptionKey.Arn
-      LogGroupName:
-        Fn::Sub: /${AWS::StackName}/lambda/CognitoClientUpdaterFunction
-      RetentionInDays:
-        Ref: LogRetentionDays  
-
-  CognitoClientUpdaterFunction:
-    DependsOn:
-      - UserPoolClienta2i
-    Type: AWS::Serverless::Function
-    Condition: ShouldCreatePrivateWorkteam
-    Metadata:
-      cfn_nag:
-        rules_to_suppress:
-          - id: W89
-            reason: "Function does not require VPC access as it only interacts with AWS services via APIs"
-          - id: W92
-            reason: "Function does not require reserved concurrency as it scales based on demand"
-    # checkov:skip=CKV_AWS_116: "DLQ not required for Cfn Custom Resource function"
-    # checkov:skip=CKV_AWS_117: "Function does not require VPC access as it only interacts with AWS services via APIs"
-    # checkov:skip=CKV_AWS_115: "Function does not require reserved concurrency as it scales based on demand"
-    # checkov:skip=CKV_AWS_173: "Environment variables do not contain sensitive data - only configuration values like feature flags and non-sensitive settings"
-    Properties:
-      PermissionsBoundary: !If [HasPermissionsBoundary, !Ref PermissionsBoundaryArn, !Ref AWS::NoValue]
-      Description: Update Cognito App Client with SageMaker GroundTruth Labelling WorkForce Private Work Team
-      CodeUri: src/lambda/cognito_updater_hitl
-      Handler: index.handler
-      Runtime: python3.12
-      Timeout: 300
-      MemorySize: 4096
-      LoggingConfig:
-        LogGroup: !Ref CognitoClientUpdaterFunctionLogGroup
-      Role: !GetAtt CognitoClientUpdaterRole.Arn
-      Environment:
-        Variables:
-          USER_POOL_ID: 
-            Ref: UserPool
-          CLIENT_ID: 
-            Ref: UserPoolClienta2i
-          WORKTEAM_NAME: 
-            Fn::GetAtt: PrivateWorkteam.WorkteamName
-  
-  CognitoClientCustomResource:
-    Type: Custom::CognitoClientUpdater
-    Condition: ShouldCreatePrivateWorkteam
-    Properties:
-      ServiceToken: !GetAtt CognitoClientUpdaterFunction.Arn
-      SourceCodeHash: <COGNITO_CLIENT_HASH_TOKEN>
-    DependsOn:
-      - UserPoolClienta2i
-      - PrivateWorkteam
-      - CognitoClientUpdaterFunction
-
-  ##########################################################################
-  # SageMaker A2I (HITL) Resources with Comprehensive Cleanup
-  # 
-  # Resource Responsibilities:
-  # - CreateA2IResourcesLambda: Handles complete A2I lifecycle
-  #   * Create: Flow Definition and Human Task UI
-  #   * Update: Flow Definition and Human Task UI (delete old, create new)
-  #   * Delete: Flow Definition, Human Task UI, AND comprehensive workforce cleanup
-  # 
-  # Benefits of Single Function Approach:
-  # - Simpler architecture with fewer resources
-  # - No inter-function dependencies
-  # - Comprehensive cleanup in single operation
-  # - Reduced complexity and maintenance overhead
-  ##########################################################################
-
-  # Separate role for SageMaker Flow Definition with minimal permissions
-  A2IFlowDefinitionRole:
-    Type: AWS::IAM::Role
-<<<<<<< HEAD
-    Condition: IsPattern1HITLEnabled
-=======
-    Condition: IsHITLEnabled
->>>>>>> 62ccd708
-    Properties:
-      AssumeRolePolicyDocument:
-        Version: '2012-10-17'
-        Statement:
-          - Effect: Allow
-            Principal:
-              Service: sagemaker.amazonaws.com
-            Action: sts:AssumeRole
-      PermissionsBoundary: !If [HasPermissionsBoundary, !Ref PermissionsBoundaryArn, !Ref AWS::NoValue]
-      Policies:
-        - PolicyName: A2IFlowDefinitionAccess
-          PolicyDocument:
-            Version: '2012-10-17'
-            Statement:
-              - Effect: Allow
-                Action:
-                  - s3:GetObject
-                  - s3:PutObject
-                Resource:
-                  - !Sub '${OutputBucket.Arn}/*'
-                  - !Sub '${InputBucket.Arn}/*'
-              - Effect: Allow
-                Action:
-                  - s3:GetBucketLocation
-                Resource:
-                  - !GetAtt OutputBucket.Arn
-                  - !GetAtt InputBucket.Arn
-              - Effect: Allow
-                Action:
-                  - logs:CreateLogGroup
-                  - logs:CreateLogStream
-                  - logs:PutLogEvents
-                Resource: !Sub 'arn:aws:logs:${AWS::Region}:${AWS::AccountId}:log-group:/aws/sagemaker/*'
-              - Effect: Allow
-                Action:
-                  - kms:Encrypt
-                  - kms:Decrypt
-                  - kms:ReEncrypt*
-                  - kms:GenerateDataKey*
-                  - kms:DescribeKey
-                Resource: !GetAtt CustomerManagedEncryptionKey.Arn
-
-  A2IHumanTaskUILambdaRole:
-    Type: AWS::IAM::Role
-<<<<<<< HEAD
-    Condition: IsPattern1HITLEnabled
-=======
-    Condition: IsHITLEnabled
->>>>>>> 62ccd708
-    Metadata:
-      cfn_nag:
-        rules_to_suppress:
-          - id: W11
-            reason: "Role requires * resource access for SageMaker A2I operations as resource name is not available"
-    Properties:
-      AssumeRolePolicyDocument:
-        Version: '2012-10-17'
-        Statement:
-          - Effect: Allow
-            Principal:
-              Service: lambda.amazonaws.com
-            Action: sts:AssumeRole
-      ManagedPolicyArns:
-        - arn:aws:iam::aws:policy/service-role/AWSLambdaBasicExecutionRole
-      PermissionsBoundary: !If [HasPermissionsBoundary, !Ref PermissionsBoundaryArn, !Ref AWS::NoValue]
-      Policies:
-        - PolicyName: SageMakerA2IAccess
-          PolicyDocument:
-            Version: '2012-10-17'
-            Statement:
-            - Effect: Allow
-              Action:
-                - sagemaker:CreateHumanTaskUi
-                - sagemaker:DeleteHumanTaskUi
-                - sagemaker:DescribeHumanTaskUi
-                - sagemaker:CreateFlowDefinition
-                - sagemaker:DeleteFlowDefinition
-                - sagemaker:DescribeFlowDefinition
-                - sagemaker:ListHumanLoops
-                - sagemaker:StopHumanLoop
-                - sagemaker:DescribeWorkteam
-                - sagemaker:DeleteWorkteam
-                - sagemaker:ListWorkforces
-                - sagemaker:DescribeWorkforce
-                - sagemaker:DeleteWorkforce
-              Resource: '*'
-            - Effect: Allow
-              Action:
-                - iam:PassRole
-              Resource: !GetAtt A2IFlowDefinitionRole.Arn
-        - PolicyName: S3Access
-          PolicyDocument:
-            Version: '2012-10-17'
-            Statement:
-              - Effect: Allow
-                Action:
-                  - s3:PutObject
-                  - s3:GetBucketLocation
-                  - s3:GetObject
-                Resource:
-                  - Fn::Sub: arn:aws:s3:::${OutputBucket}
-                  - Fn::Sub: arn:aws:s3:::${OutputBucket}/*
-                  - Fn::Sub: arn:aws:s3:::${InputBucket}
-                  - Fn::Sub: arn:aws:s3:::${InputBucket}/*
-        - PolicyName: LambdaSSMAccess
-          PolicyDocument:
-            Version: '2012-10-17'
-            Statement:
-              - Effect: Allow
-                Action:
-                  - ssm:PutParameter
-                Resource: 
-                  - !Sub 'arn:aws:ssm:${AWS::Region}:${AWS::AccountId}:parameter/${AWS::StackName}/FlowDefinitionArn'
-        - PolicyName: KMSAccess
-          PolicyDocument:
-            Version: '2012-10-17'
-            Statement:
-              - Effect: Allow
-                Action:
-                  - kms:Encrypt
-                  - kms:Decrypt
-                  - kms:ReEncrypt*
-                  - kms:GenerateDataKey*
-                  - kms:DescribeKey
-                Resource: !GetAtt CustomerManagedEncryptionKey.Arn
-        - PolicyName: CFNCustomAccess
-          PolicyDocument:
-            Version: '2012-10-17'
-            Statement:
-              - Effect: Allow
-                Action:
-                  - s3:PutObject
-                Resource:
-                  - 'arn:aws:s3:::cloudformation-custom-resource-response-*'
-                  - 'arn:aws:s3:::cloudformation-custom-resource-response-*/*'
-  
-  CreateA2IResourcesLambda:
-    Type: AWS::Serverless::Function
-<<<<<<< HEAD
-    Condition: IsPattern1HITLEnabled
-=======
-    Condition: IsHITLEnabled
->>>>>>> 62ccd708
-    Metadata:
-      cfn_nag:
-        rules_to_suppress:
-          - id: W89
-            reason: "Function does not require VPC access as it only interacts with AWS services via APIs"
-          - id: W92
-            reason: "Function does not require reserved concurrency as it scales based on demand"
-    # checkov:skip=CKV_AWS_116: "DLQ not required for Cfn Custom Resource function"
-    # checkov:skip=CKV_AWS_117: "Function does not require VPC access as it only interacts with AWS services via APIs"
-    # checkov:skip=CKV_AWS_115: "Function does not require reserved concurrency as it scales based on demand"
-    Properties:
-      PermissionsBoundary: !If [HasPermissionsBoundary, !Ref PermissionsBoundaryArn, !Ref AWS::NoValue]
-      CodeUri: src/lambda/create_a2i_resources
-      Handler: index.handler
-      Role: !GetAtt A2IHumanTaskUILambdaRole.Arn
-      Runtime: python3.12
-      Timeout: 900  # 15 minutes - Increased timeout for enhanced deletion verification and wait logic
-      Environment:
-        Variables:
-          STACK_NAME: !Ref AWS::StackName
-          A2I_WORKTEAM_ARN: !If
-            - ShouldCreatePrivateWorkteam
-            - !Sub 'arn:aws:sagemaker:${AWS::Region}:${AWS::AccountId}:workteam/private-crowd/${PrivateWorkteam.WorkteamName}'
-            - !Ref AWS::NoValue
-          A2I_FLOW_DEFINITION_ROLE_ARN: !GetAtt A2IFlowDefinitionRole.Arn
-          BDA_OUTPUT_BUCKET: !Ref OutputBucket #Pass the IDP Output Bucket
-      
-  A2IResourcesCustomResource:
-    Type: Custom::A2IResources
-<<<<<<< HEAD
-    Condition: IsPattern1HITLEnabled
-=======
-    Condition: IsHITLEnabled
->>>>>>> 62ccd708
-    Properties:
-      ServiceToken: 
-        Fn::GetAtt: CreateA2IResourcesLambda.Arn
-      StackName: !Ref AWS::StackName
-      SourceCodeHash: <A2I_RESOURCES_HASH_TOKEN>
-  
-  GetWorkforceURLFunction:
-    Type: AWS::Serverless::Function
-<<<<<<< HEAD
-    Condition: IsPattern1HITLEnabled
-=======
-    Condition: IsHITLEnabled
->>>>>>> 62ccd708
-    Metadata:
-      cfn_nag:
-        rules_to_suppress:
-          - id: W89
-            reason: "Function does not require VPC access as it only interacts with AWS services via APIs"
-          - id: W92
-            reason: "Function does not require reserved concurrency as it scales based on demand"
-    # checkov:skip=CKV_AWS_116: "DLQ not required for Cfn Custom Resource function"
-    # checkov:skip=CKV_AWS_117: "Function does not require VPC access as it only interacts with AWS services via APIs"
-    # checkov:skip=CKV_AWS_115: "Function does not require reserved concurrency as it scales based on demand"
-    Properties:
-      PermissionsBoundary: !If [HasPermissionsBoundary, !Ref PermissionsBoundaryArn, !Ref AWS::NoValue]
-      Handler: index.handler
-      Runtime: python3.12
-      CodeUri: src/lambda/get-workforce-url
-      Description: Lambda function to get the SageMaker Ground Truth workforce portal URL
-      MemorySize: 128
-      Timeout: 30
-      Environment:
-        Variables:
-          REGION:
-            Ref: AWS::Region
-          LOG_LEVEL: INFO
-      Policies:
-      - Version: '2012-10-17'
-        Statement:
-        - Effect: Allow
-          Action:
-          - sagemaker:DescribeWorkteam
-          Resource: !If
-            - ShouldCreatePrivateWorkteam
-            - !Sub 'arn:aws:sagemaker:${AWS::Region}:${AWS::AccountId}:workteam/private-crowd/${PrivateWorkteam.WorkteamName}'
-            - !Ref ExistingPrivateWorkforceArn
-  
-  WorkforceURLResource:
-    Type: Custom::WorkforceURL
-<<<<<<< HEAD
-    Condition: IsPattern1HITLEnabled
-=======
-    Condition: IsHITLEnabled
->>>>>>> 62ccd708
-    Properties:
-      ServiceToken:
-        Fn::GetAtt:
-        - GetWorkforceURLFunction
-        - Arn
-      WorkteamName: !If
-        - ShouldCreatePrivateWorkteam
-        - !GetAtt PrivateWorkteam.WorkteamName
-        - !Select [2, !Split ['/', !Ref ExistingPrivateWorkforceArn]]
-      SourceCodeHash: <WORKFORCE_URL_HASH_TOKEN>
-        
-  ##########################################################################
   # AppSync GraphQL API 
   ##########################################################################
 
@@ -4992,11 +3977,6 @@
                   - dynamodb:Scan
                 Resource:
                   - !Sub arn:aws:dynamodb:${AWS::Region}:${AWS::AccountId}:table/${TrackingTable}
-<<<<<<< HEAD
-                  - !Sub arn:aws:dynamodb:${AWS::Region}:${AWS::AccountId}:table/${AgentTable}
-=======
-                  - !Sub arn:aws:dynamodb:${AWS::Region}:${AWS::AccountId}:table/${AnalyticsTable}
->>>>>>> 62ccd708
               - Effect: Allow
                 Action:
                   - kms:Encrypt
@@ -5018,13 +3998,6 @@
                   - !GetAtt DeleteDocumentResolverFunction.Arn
                   - !GetAtt QueryKnowledgeBaseResolverFunction.Arn
                   - !GetAtt ReprocessDocumentResolverFunction.Arn
-<<<<<<< HEAD
-                  - !GetAtt AgentRequestHandlerFunction.Arn
-                  - !GetAtt ListAvailableAgentsFunction.Arn
-=======
-                  - !GetAtt AnalyticsRequestHandlerFunction.Arn
-                  - !GetAtt ChatWithDocumentResolverFunction.Arn
->>>>>>> 62ccd708
 
   # Lambda function for Create Document resolver
   CreateDocumentResolverFunction:
@@ -6010,111 +4983,6 @@
       DataSourceName: !GetAtt QueryKnowledgeBaseDataSource.Name
       TypeName: Query
       FieldName: queryKnowledgeBase
-
-  ##########################################################################
-  # Chat With Document Resolver 
-  ##########################################################################
-
-  ChatWithDocumentResolverFunction:
-    Type: AWS::Serverless::Function
-    Metadata:
-      cfn_nag:
-        rules_to_suppress:
-          - id: W89
-            reason: "Function does not require VPC access as it only interacts with AWS services via APIs"
-          - id: W92
-            reason: "Function does not require reserved concurrency as it scales based on demand"
-          - id: W12
-            reason: "Lambda requires CloudWatch logs permissions"
-    # checkov:skip=CKV_AWS_116: "DLQ not required for AppSync resolver function"
-    # checkov:skip=CKV_AWS_117: "Function does not require VPC access as it only interacts with AWS services via APIs"
-    # checkov:skip=CKV_AWS_115: "Function does not require reserved concurrency as it scales based on demand"
-    # checkov:skip=CKV_AWS_173: "Environment variables do not contain sensitive data - only configuration values like feature flags and non-sensitive settings"
-    Properties:
-<<<<<<< HEAD
-=======
-      PermissionsBoundary: !If [HasPermissionsBoundary, !Ref PermissionsBoundaryArn, !Ref AWS::NoValue]
->>>>>>> 62ccd708
-      Handler: index.handler
-      Runtime: python3.12
-      CodeUri: ./src/lambda/chat_with_document_resolver
-      Description: Lambda function to chat with the document via GraphQL API
-      MemorySize: 512
-      Timeout: 120
-      Environment:
-        Variables:
-          LOG_LEVEL: !Ref LogLevel
-          OUTPUT_BUCKET: !Ref OutputBucket
-          CONFIGURATION_TABLE_NAME: !Ref ConfigurationTable
-      LoggingConfig:
-        LogGroup: !Ref ChatWithDocumentResolverFunctionLogGroup
-      Policies:
-        - S3ReadPolicy:
-            BucketName: !Ref OutputBucket
-        - DynamoDBCrudPolicy:
-            TableName: !Ref ConfigurationTable
-        - Statement: 
-          - !If
-            - ShouldUseDocumentKnowledgeBase
-            - Effect: Allow
-              Action:
-                - bedrock:Retrieve
-                - bedrock:RetrieveAndGenerate
-              Resource: !Sub "arn:aws:bedrock:${AWS::Region}:${AWS::AccountId}:knowledge-base/${DOCUMENTBEDROCKKB.Outputs.KnowledgeBaseID}"
-            - !Ref AWS::NoValue
-          - Effect: Allow
-            Action:
-              - "bedrock:InvokeModel"
-            Resource:
-              - !Sub "arn:aws:bedrock:*::foundation-model/*"
-              - !Sub "arn:aws:bedrock:${AWS::Region}:${AWS::AccountId}:inference-profile/*"
-          - Effect: Allow
-            Action:
-              - "bedrock:GetInferenceProfile"
-            Resource:
-              - !Sub "arn:aws:bedrock:${AWS::Region}:${AWS::AccountId}:inference-profile/*"
-          - !If
-            - HasGuardrailConfig
-            - Effect: Allow
-              Action:
-                - "bedrock:ApplyGuardrail"
-              Resource:
-                - !Sub "arn:aws:bedrock:${AWS::Region}:${AWS::AccountId}:guardrail/${BedrockGuardrailId}"
-            - !Ref AWS::NoValue
-          - Effect: Allow
-            Action:
-              - kms:Encrypt
-              - kms:Decrypt
-              - kms:ReEncrypt*
-              - kms:GenerateDataKey*
-              - kms:DescribeKey
-            Resource: !GetAtt CustomerManagedEncryptionKey.Arn
-
-  ChatWithDocumentResolverFunctionLogGroup:
-    Type: AWS::Logs::LogGroup
-    Properties:
-      KmsKeyId: !GetAtt CustomerManagedEncryptionKey.Arn
-      RetentionInDays: !Ref LogRetentionDays
-
-  ChatWithDocumentDataSource:
-    Type: AWS::AppSync::DataSource
-    Properties:
-      ApiId: !GetAtt GraphQLApi.ApiId
-      Name: ChatWithDocument
-      Description: Lambda function to chat with document
-      Type: AWS_LAMBDA
-      ServiceRoleArn: !GetAtt AppSyncServiceRole.Arn
-      LambdaConfig:
-        LambdaFunctionArn: !GetAtt ChatWithDocumentResolverFunction.Arn
-
-  ChatWithDocumentResolver:
-    Type: AWS::AppSync::Resolver
-    DependsOn: GraphQLSchema
-    Properties:
-      ApiId: !GetAtt GraphQLApi.ApiId
-      DataSourceName: !GetAtt ChatWithDocumentDataSource.Name
-      TypeName: Query
-      FieldName: chatWithDocument
 
   ##########################################################################
   # WebUI build and deployment 
@@ -6452,28 +5320,6 @@
   ApplicationWebURL:
     Description: Application Web URL
     Value: !Sub "https://${CloudFrontDistribution.DomainName}/"
-  SageMakerA2IReviewPortalURL:
-    Description: SageMaker HITL Review portal URL
-<<<<<<< HEAD
-    Condition: IsPattern1HITLEnabled
-=======
-    Condition: IsHITLEnabled
->>>>>>> 62ccd708
-    Value:
-      Fn::GetAtt:
-      - WorkforceURLResource
-      - PortalURL
-  LabelingConsoleURL:
-    Description: SageMaker Ground Truth console URL
-<<<<<<< HEAD
-    Condition: IsPattern1HITLEnabled
-=======
-    Condition: IsHITLEnabled
->>>>>>> 62ccd708
-    Value:
-      Fn::GetAtt:
-      - WorkforceURLResource
-      - ConsoleURL
   S3InstallBucket:
     Description: Install S3 bucket name
     Value: !Ref InputBucket
@@ -6574,21 +5420,6 @@
   DynamoDBConfigurationTableConsoleURL:
     Description: DynamoDB table console URL
     Value: !Sub https://${AWS::Region}.console.aws.amazon.com/dynamodbv2/home?region=${AWS::Region}#item-explorer?maximize=true&operation=QUERY&table=${ConfigurationTable}
-<<<<<<< HEAD
-  DynamoDBAgentTableName:
-    Description: Name of the DynamoDB table for agent job tracking
-    Value: !Ref AgentTable
-  DynamoDBAgentTableConsoleURL:
-    Description: DynamoDB table console URL for agent job tracking
-    Value: !Sub https://${AWS::Region}.console.aws.amazon.com/dynamodbv2/home?region=${AWS::Region}#item-explorer?maximize=true&operation=QUERY&table=${AgentTable}
-=======
-  DynamoDBAnalyticsTableName:
-    Description: Name of the DynamoDB table for analytics job tracking
-    Value: !Ref AnalyticsTable
-  DynamoDBAnalyticsTableConsoleURL:
-    Description: DynamoDB table console URL for analytics job tracking
-    Value: !Sub https://${AWS::Region}.console.aws.amazon.com/dynamodbv2/home?region=${AWS::Region}#item-explorer?maximize=true&operation=QUERY&table=${AnalyticsTable}
->>>>>>> 62ccd708
   LambdaLookupFunctionName:
     Description: Name of the Lookup function
     Value: !Ref LookupFunction
